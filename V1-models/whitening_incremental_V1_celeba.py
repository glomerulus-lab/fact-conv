import argparse
import os
import numpy as np
import torch
import torch.nn as nn
import torch.optim as optim
from torch.autograd import Variable
from torch.utils.data import DataLoader
from torchvision import datasets, transforms
from kymatio.datasets import get_dataset_dir
import pdb
import torchvision
from sklearn.decomposition import IncrementalPCA
import V1_models
<<<<<<< HEAD
=======
import V1_models_kam

from torchvision.utils import make_grid
>>>>>>> 7c264d2f
from torch.utils.data import Subset
import torch.nn.functional as F
from pytorch_memlab import MemReporter
import generator_utils

device = "cuda:1" if torch.cuda.is_available() else "cpu"

if __name__ == '__main__':

    print(torch.cuda.is_available())
    parser = argparse.ArgumentParser(description='Regularized inverse scattering')
    parser.add_argument('--whiten_epochs', default=1, help='Number of epochs to train whitener')
    parser.add_argument('--train_epochs', default=1, help='Number of epochs to train generator')
    parser.add_argument('--load_model', default=False, help='Load a trained model?')
    parser.add_argument('--filename', default="V1_whitening", help='Dir to store model and results')
    parser.add_argument('--num_input_channels', default=1024, help='Number of input channels in generator')
    parser.add_argument('--hidden_dim', default=128, help='num hidden channels in V1 layers')
    parser.add_argument('--num_samples', default=16, help="num samples to interpolate")
    parser.add_argument('--batch_size', default=128, help="training batch size")
    parser.add_argument('--z_dim', default=512, help="whitening dimension")

    args = parser.parse_args()
    batch_size = int(args.batch_size)
    num_input_channels = int(args.num_input_channels)
    num_hidden_channels = int(args.hidden_dim)
    whiten_epochs = int(args.whiten_epochs)
    train_epochs = int(args.train_epochs)
    load_model = args.load_model
    nb_samples = int(args.num_samples)
    z_dim = int(args.z_dim)
    dir_to_save = "/research/harris/vivian/v1-models/generative_scattering_results/celeba/V1/"+args.filename
    if not os.path.exists(dir_to_save):
        os.makedirs(dir_to_save)
    os.chdir(dir_to_save)

    print("device: ", device)

    transforms_to_apply = transforms.Compose([
        transforms.ToTensor(),
        transforms.Resize((128,128)),
        transforms.Normalize((0.5,), (0.5,))  # Normalization for reproducibility issues
    ])
    
    root = "/research/harris/vivian/v1-models/datasets/"
    train_dataset = datasets.CelebA(root=root, split="train", download=False, transform=transforms_to_apply)
    train_dataloader = DataLoader(train_dataset, batch_size=batch_size, shuffle=True, pin_memory=True, drop_last=True) 
    whiten_dataloader = DataLoader(train_dataset, batch_size=z_dim, num_workers=4, shuffle=True, pin_memory=True, drop_last=True)
    test_dataset = datasets.CelebA(root=root, split="test", download=False, transform=transforms_to_apply)
    test_dataloader = DataLoader(test_dataset, batch_size=batch_size, shuffle=False, pin_memory=True, drop_last=True)

<<<<<<< HEAD
    scattering = V1_models.Scattering_V1_celeba(num_hidden_channels, 1, 0.1, 1, True).to(device)
=======
    scattering = V1_models_kam.Scattering_V1_celeba(num_input_channels, 2, 0.1, 1, True).to(device)
>>>>>>> 7c264d2f
    scattering.requires_grad = False
    whitener = IncrementalPCA(n_components=z_dim, whiten=True)
    
    for idx_epoch in range(whiten_epochs): 
         print('Whitening training epoch {}'.format(idx_epoch))
<<<<<<< HEAD
         for idx, batch in enumerate(whiten_dataloader): #469 batches
             with torch.no_grad():
                images = batch[0].float().to(device)
                batch_scatter = scattering(images).view(images.size(0), -1).cpu().detach().numpy()
             whitener.partial_fit(batch_scatter)
             del batch_scatter
=======
         for idx, batch in enumerate(train_dataloader): #469 batches
             print('batch {}'.format(idx))
             with torch.no_grad():
                 images = batch[0].float().to(device)
                 batch_scatter = scattering(images).detach()
                 batch_scatter = batch_scatter.view(images.size(0), -1).numpy(force=True)
             whitener.partial_fit(batch_scatter)
             del batch_scatter, images
             
>>>>>>> 7c264d2f
    print("Done whitening")
    
    generator = generator_utils.GSN(nb_channels_input=num_input_channels, z_dim=z_dim).to(device)    
    generator.train()
    
    # Either train the network or load a trained model
    if load_model:
        filename_model = os.path.join(dir_to_save, 'model.pth')
        generator.load_state_dict(torch.load(filename_model))
    else:
        criterion = torch.nn.L1Loss()
        optimizer = optim.Adam(generator.parameters(), lr=0.0005)
        
        for idx_epoch in range(train_epochs):
            print('Generator training epoch {}'.format(idx_epoch))
            for _, current_batch in enumerate(train_dataloader):
                generator.zero_grad()
                batch_images = Variable(current_batch[0]).float().to(device) 
                batch_scattering = scattering(batch_images).view(batch_images.size(0), -1).cpu().detach().numpy() 
                batch_whitened_scatter = torch.from_numpy(whitener.transform(batch_scattering)).float().to(device) 
                batch_inverse_scattering = generator(batch_whitened_scatter)
                loss = criterion(batch_inverse_scattering, batch_images)
                loss.backward()
                optimizer.step()
            print("Epoch: {} Loss: {}".format(idx_epoch, loss))
        torch.save(generator.state_dict(), os.path.join(dir_to_save, 'model.pth'))
    generator.eval()
    
    print('Saving results in {}'.format(dir_to_save))

    # Linear Interpolation from train set
    fixed_dataloader_train = DataLoader(train_dataset, batch_size=2, shuffle=False)
    fixed_batch_train = next(iter(fixed_dataloader_train))
    fixed_batch_train = fixed_batch_train[0].float().to(device)
    scattering_fixed_batch_train = scattering(fixed_batch_train).squeeze(1).cpu().detach().numpy()
    whitened_batch_train = torch.from_numpy(whitener.transform(scattering_fixed_batch_train)).float().to(device)
    batch_z_train = generator_utils.interpolation_interval(whitened_batch_train, nb_samples)
    z = torch.from_numpy(batch_z_train).float().to(device) 
    gz = generator.forward(z)
    g_z = gz.data.cpu().numpy().transpose((0, 2, 3, 1))
    generator_utils.save_interval(g_z, nb_samples, dir_to_save, 'train')
    generator_utils.save_image(gz.data[:16], nb_samples, dir_to_save, 'train_interpolation.png')
    
    #print("INTERPOLATION MIN VALUE: ", torch.min(gz))
    #print("INTERPOLATION MAX VALUE: ", torch.max(gz))

    #print("RGB MIN VALUE: ", torch.min(gz, dim=1))
    #print("RGB MAX VALUE: ", torch.max(gz, dim=1))

    # Linear Interpolation from test set
    fixed_dataloader_test = DataLoader(test_dataset, batch_size=2, shuffle=False)
    fixed_batch_test = next(iter(fixed_dataloader_test))
    fixed_batch_test = fixed_batch_test[0].float().to(device)
    scattering_fixed_batch_test = scattering(fixed_batch_test).squeeze(1).cpu().detach().numpy()
    whitened_batch_test = torch.from_numpy(whitener.transform(scattering_fixed_batch_test)).float().to(device)
    batch_z_test = generator_utils.interpolation_interval(whitened_batch_test, nb_samples)
    z = torch.from_numpy(batch_z_test).float().to(device)
    gz = generator.forward(z)
    g_z = gz.data.cpu().numpy().transpose((0, 2, 3, 1))
    generator_utils.save_interval(g_z, nb_samples, dir_to_save, 'test')
    generator_utils.save_image(gz.data[:nb_samples], nb_samples, dir_to_save, 'test_interpolation.png')
    
    # Generating 16 random images
    nb_samples = 16
    z = np.random.randn(nb_samples, z_dim)
    z = torch.from_numpy(z).float().to(device)
    g_z = generator.forward(z)
    generator_utils.save_image(g_z.data[:nb_samples], 4, dir_to_save, 'random_generation.png')
    
    # Reconstructing from train set
    fixed_dataloader_train = DataLoader(train_dataset, batch_size=16, shuffle=False)
    fixed_batch_train = next(iter(fixed_dataloader_train))
    fixed_batch_train = fixed_batch_train[0].float().to(device) 
    scattering_fixed_batch_train = scattering(fixed_batch_train).squeeze(1) 
    ztrain = scattering_fixed_batch_train.cpu().detach().numpy()
    whiten_z_train = torch.from_numpy(whitener.transform(ztrain)).float().to(device)
    g_ztrain = generator.forward(whiten_z_train)
    generator_utils.save_image(g_ztrain.data[:16], 4, dir_to_save, 'train_reconstruct.png')
    generator_utils.save_image(fixed_batch_train, 4, dir_to_save, 'train_original.png')
    
    # Reconstructing from test set
    fixed_dataloader_test = DataLoader(test_dataset, batch_size=16, shuffle=False)
    fixed_batch_test = next(iter(fixed_dataloader_test))
    fixed_batch_test = fixed_batch_test[0].float().to(device) 
    scattering_fixed_batch_test = scattering(fixed_batch_test).squeeze(1)
    ztest = scattering_fixed_batch_test.cpu().detach().numpy()
    whiten_z_test = torch.from_numpy(whitener.transform(ztest)).float().to(device)
    g_ztest = generator.forward(whiten_z_test)  
    generator_utils.save_image(g_ztest.data[:16], 4, dir_to_save, 'test_reconstruct.png')
    generator_utils.save_image(fixed_batch_test, 4, dir_to_save, 'test_original.png')<|MERGE_RESOLUTION|>--- conflicted
+++ resolved
@@ -12,12 +12,11 @@
 import torchvision
 from sklearn.decomposition import IncrementalPCA
 import V1_models
-<<<<<<< HEAD
-=======
+
 import V1_models_kam
 
 from torchvision.utils import make_grid
->>>>>>> 7c264d2f
+
 from torch.utils.data import Subset
 import torch.nn.functional as F
 from pytorch_memlab import MemReporter
@@ -68,24 +67,12 @@
     test_dataset = datasets.CelebA(root=root, split="test", download=False, transform=transforms_to_apply)
     test_dataloader = DataLoader(test_dataset, batch_size=batch_size, shuffle=False, pin_memory=True, drop_last=True)
 
-<<<<<<< HEAD
-    scattering = V1_models.Scattering_V1_celeba(num_hidden_channels, 1, 0.1, 1, True).to(device)
-=======
     scattering = V1_models_kam.Scattering_V1_celeba(num_input_channels, 2, 0.1, 1, True).to(device)
->>>>>>> 7c264d2f
     scattering.requires_grad = False
     whitener = IncrementalPCA(n_components=z_dim, whiten=True)
     
     for idx_epoch in range(whiten_epochs): 
          print('Whitening training epoch {}'.format(idx_epoch))
-<<<<<<< HEAD
-         for idx, batch in enumerate(whiten_dataloader): #469 batches
-             with torch.no_grad():
-                images = batch[0].float().to(device)
-                batch_scatter = scattering(images).view(images.size(0), -1).cpu().detach().numpy()
-             whitener.partial_fit(batch_scatter)
-             del batch_scatter
-=======
          for idx, batch in enumerate(train_dataloader): #469 batches
              print('batch {}'.format(idx))
              with torch.no_grad():
@@ -95,7 +82,6 @@
              whitener.partial_fit(batch_scatter)
              del batch_scatter, images
              
->>>>>>> 7c264d2f
     print("Done whitening")
     
     generator = generator_utils.GSN(nb_channels_input=num_input_channels, z_dim=z_dim).to(device)    
