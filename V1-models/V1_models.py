import torch.nn as nn
import torch
import torch.nn.functional as F
import sys
sys.path.insert(0, '/research/harris/vivian/structured_random_features/')
from src.models.init_weights import V1_init, classical_init, V1_weights
import gc
from pytorch_memlab import LineProfiler, MemReporter, profile, set_target_gpu
set_target_gpu(1)

def train(model, device, train_loader, optimizer, epoch):
    model.train()
    for batch_idx, (data, target) in enumerate(train_loader):
        data, target = data.to(device), target.to(device)
        optimizer.zero_grad()
        output = model(data)
        loss = F.cross_entropy(output, target) 
        loss.backward()
        optimizer.step()
             
                      
def test(model, device, test_loader, epoch):
    model.eval()
    test_loss = 0
    correct = 0
    with torch.no_grad():
        for data, target in test_loader:
            data, target = data.to(device), target.to(device)
            output = model(data)
            test_loss += F.cross_entropy(output, target, reduction='sum').item() # sum up batch loss
            pred = output.max(1, keepdim=True)[1] # get the index of the max log-probability
            correct += pred.eq(target.view_as(pred)).sum().item()

    test_loss /= len(test_loader.dataset)
    accuracy = 100. * correct / len(test_loader.dataset)
    
    print('Test Epoch: {}\t Avg Loss: {:.4f}\t Accuracy: {:.2f}%'.format(
        epoch, test_loss, accuracy))

    return test_loss, accuracy

class BN_V1_V1_LinearLayer_CIFAR10(nn.Module):
    def __init__(self, hidden_dim, size, spatial_freq, scale, bias, seed=None):
        super().__init__()

        # fixed feature layers
        self.v1_layer = nn.Conv2d(in_channels=3, out_channels=hidden_dim,
                                  kernel_size=7, stride=1, padding=3, bias=bias) 
        self.v1_layer2 = nn.Conv2d(in_channels=hidden_dim + 3, out_channels=hidden_dim,
                                   kernel_size=7, stride=1, padding=3, bias=bias)
        self.relu = nn.ReLU()
        
        # unsupervised layers
        self.bn_x = nn.BatchNorm2d(3)
        self.bn_h1 = nn.BatchNorm2d(hidden_dim + 3)
        self.bn_h2 = nn.BatchNorm2d(hidden_dim * 2 + 3)

        # supervised layers
        self.clf = nn.Linear((8 ** 2) * (hidden_dim * 2 + 3), 10)
        
        scale1 = 1 / (3 * 7 * 7)
        scale2 = 1 / (hidden_dim * 7 * 7)
        center = (3., 3.)
        
        V1_init(self.v1_layer, size, spatial_freq, center, scale1, bias, seed)
        self.v1_layer.weight.requires_grad = False
        
        V1_init(self.v1_layer2, size, spatial_freq, center, scale2, bias, seed)
        self.v1_layer2.weight.requires_grad = False
        
        if bias:
            self.v1_layer.bias.requires_grad = False
            self.v1_layer2.bias.requires_grad = False
        
    def forward(self, x):
        # methods
        # smooth = nn.AvgPool2d(kernel_size=5, stride=1, padding=2)
        smooth = nn.AvgPool2d(kernel_size=3, stride=1, padding=1)
        pool = nn.AvgPool2d(kernel_size=4, stride=4, padding=1)
        flatten = nn.Flatten()
        
        x = self.bn_x(x)
        h = torch.cat((self.relu(self.v1_layer(x)), smooth(x)), 1)
        h = self.bn_h1(h)
        h = torch.cat((self.relu(self.v1_layer2(h)), smooth(h)), 1)
        h = self.bn_h2(h)
        h = flatten(pool(h))
        return self.clf(h)
        
        #h1 = self.relu(self.v1_layer(x))
        #h1 = torch.cat((h1, smooth(x)), 1)
        #h1 = self.bn_h1(h1)
        #h2 = self.relu(self.v1_layer2(h1))
        #h2 = torch.cat((h2, smooth(h1)), 1)
        #h2 = self.bn_h2(h2)
        #concat = flatten(pool(h2))
        
        #beta = self.clf(concat)
       
        #return beta

class Rand_Scat_Block(nn.Module):
    def __init__(self, in_chan, num_filt, size, spatial_freq,
                 kernel_size=7, stride=1, padding=3, scale=None, bias=True, seed=None):
        super().__init__()

        out_chan = in_chan + num_filt

        self.v1 = nn.Conv2d(in_channels=in_chan, out_channels=num_filt,
                            kernel_size=kernel_size, stride=stride, padding=padding,
                            scale=scale, bias=bias)
        self.bn = nn.BatchNorm2d(num_filt)
        self.relu = nn.ReLU()

        # V1 params
        if scale is None:
            scale = 1 / (in_chan * np.prod(kernel_size))
        center = ((kernel_size - 1) / 2, (kernel_size - 1) / 2)

        # init weights
        V1_init(self.v1, size, spatial_freq, center, scale, bias, seed)
        self.v1.weight.requires_grad = False
        if bias:
            self.v1.bias.requires_grad = False

    def forward(self, x):
        smooth = nn.AvgPool2d(kernel_size=5, stride=1, padding=2)
        h = self.relu(self.v1(x))
        concat = torch.cat((h, smooth(x)), 1) # concatenate with smoothed input
        return self.bn(concat)

class Rand_Scat_CIFAR10(nn.Module):
    pass

class Learned_Rand_Scat_CIFAR10(nn.Module):
    def __init__(self, num_filt, size, spatial_freq, scale, bias, seed=None):
        super().__init__()

        # channel dimensions
        dims = [3, 64, 128]
        
        # fixed feature layers
        self.v1_layer = nn.Conv2d(in_channels=dims[0], out_channels=num_filt,
                                  kernel_size=7, stride=1, padding=3, bias=bias) 
        self.v1_layer2 = nn.Conv2d(in_channels=dims[1], out_channels=num_filt,
                                   kernel_size=7, stride=1, padding=3, bias=bias)
        self.relu = nn.ReLU()
        
        # unsupervised layers
        self.bn_x = nn.BatchNorm2d(3)
        self.bn_h1 = nn.LazyBatchNorm2d()
        self.bn_h2 = nn.LazyBatchNorm2d()

        # supervised layers
        self.L1 = nn.LazyConv2d(out_channels=dims[1], kernel_size=1, bias=False)
        self.L2 = nn.LazyConv2d(out_channels=dims[2], kernel_size=1, bias=False)
        self.clf = nn.LazyLinear(10)

        # init fixed weights
        scale1 = 1 / (3 * 7 * 7)
        scale2 = 1 / (num_filt * 7 * 7)
        center = (3., 3.)
        
        V1_init(self.v1_layer, size, spatial_freq, center, scale1, bias, seed)
        self.v1_layer.weight.requires_grad = False
        
<<<<<<< HEAD
        x_flat = x_pool.view(x_pool.size(0), -1)   #view
        h1_flat = h1_pool.view(h1_pool.size(0),  -1)  #view
        h2_flat = h2_pool.view(h2_pool.size(0), -1)  #view

=======
        V1_init(self.v1_layer2, size, spatial_freq, center, scale2, bias, seed)
        self.v1_layer2.weight.requires_grad = False
>>>>>>> 7c264d2f
        
        if bias==True:
            self.v1_layer.bias.requires_grad = False
            self.v1_layer2.bias.requires_grad = False
        
    def forward(self, x):
        # methods
        smooth = nn.AvgPool2d(kernel_size=5, stride=1, padding=2)
        pool = nn.AvgPool2d(kernel_size=4, stride=4, padding=1)
        flatten = nn.Flatten()

        # do pass
        x = self.bn_x(x)
        h1 = self.relu(self.v1_layer(x))
        h1 = torch.cat((h1, smooth(x)), 1)
        h1 = self.bn_h1(h1) # chan: 3 + num_filt
        h2 = self.relu(self.v1_layer2(self.L1(h1)))
        h2 = torch.cat((h2, smooth(h1)), 1) # chan: 3 + num_filt + dims[1]
        h2 = self.bn_h2(h2)

        concat = flatten(pool(h2))

        beta = self.clf(concat)
       
        return beta


class BN_V1_V1_LinearLayer_CIFAR100(nn.Module):
    def __init__(self, hidden_dim, size, spatial_freq, scale, bias, seed=None):
        super(BN_V1_V1_LinearLayer_CIFAR100, self).__init__()
        self.v1_layer = nn.Conv2d(in_channels=3, out_channels=hidden_dim, kernel_size=7, stride=1, padding=3, 
                                  bias=bias) 
        self.v1_layer2 = nn.Conv2d(in_channels=hidden_dim, out_channels=hidden_dim, kernel_size=7, stride=1, padding=3, 
                                   bias=bias)
        self.clf = nn.Linear((3 * (8 ** 2)) + (hidden_dim * (8 ** 2)) + (hidden_dim * (8 ** 2)), 100)
        self.relu = nn.ReLU()
        self.bn = nn.BatchNorm2d(3)
        self.bn0 = nn.BatchNorm2d(3)
        self.bn1 = nn.BatchNorm2d(hidden_dim)
        self.bn2 = nn.BatchNorm2d(hidden_dim)
        self.bn_h1 = nn.BatchNorm2d(hidden_dim)
        
        scale1 = 1 / (3 * 7 * 7)
        scale2 = 1 / (hidden_dim * 7 * 7)
        center = None
        
        V1_init(self.v1_layer, size, spatial_freq, center, scale1, bias, seed)
        self.v1_layer.weight.requires_grad = False
        
        V1_init(self.v1_layer2, size, spatial_freq, center, scale2, bias, seed)
        self.v1_layer2.weight.requires_grad = False
        
        if bias==True:
            self.v1_layer.bias.requires_grad = False
            self.v1_layer2.bias.requires_grad = False
        
    def forward(self, x):  #[128, 3, 32, 32]
        h1 = self.relu(self.v1_layer(self.bn(x)))  
        h2 = self.relu(self.v1_layer2(self.bn_h1(h1))) 
        
        pool = nn.AvgPool2d(kernel_size=4, stride=4, padding=1)  
        x_pool = self.bn0(pool(x))  
        h1_pool = self.bn1(pool(h1)) 
        h2_pool = self.bn2(pool(h2))
        
        x_flat = x_pool.view(x_pool.size(0), -1)  
        h1_flat = h1_pool.view(h1_pool.size(0),  -1) 
        h2_flat = h2_pool.view(h2_pool.size(0), -1)  
        
        concat = torch.cat((x_flat, h1_flat, h2_flat), 1)  
        
        beta = self.clf(concat) 
        return beta
    
class BN_V1_V1_LinearLayer_MNIST(nn.Module):
    def __init__(self, hidden_dim, size, spatial_freq, scale, bias, seed=None):
        super(BN_V1_V1_LinearLayer_MNIST, self).__init__()
        self.v1_layer = nn.Conv2d(in_channels=1, out_channels=hidden_dim, kernel_size=7, stride=1, padding=3, 
                                  bias=bias) 
        self.v1_layer2 = nn.Conv2d(in_channels=hidden_dim, out_channels=hidden_dim, kernel_size=7, stride=1, padding=3, 
                                   bias=bias)
        self.clf = nn.Linear((1 * (8 ** 2)) + (hidden_dim * (8 ** 2)) + (hidden_dim * (8 ** 2)), 100)
        self.relu = nn.ReLU()
        self.bn = nn.BatchNorm2d(1)
        self.bn0 = nn.BatchNorm2d(1)
        self.bn1 = nn.BatchNorm2d(hidden_dim)
        self.bn2 = nn.BatchNorm2d(hidden_dim)
        
        scale1 = 1 / (3 * 7 * 7)
        scale2 = 1 / (hidden_dim * 7 * 7)
        center = None
        
        V1_init(self.v1_layer, size, spatial_freq, center, scale1, bias, seed)
        self.v1_layer.weight.requires_grad = False
        
        V1_init(self.v1_layer2, size, spatial_freq, center, scale2, bias, seed)
        self.v1_layer2.weight.requires_grad = False
        
        if bias==True:
            self.v1_layer.bias.requires_grad = False
            self.v1_layer2.bias.requires_grad = False
        
    def forward(self, x):  #[128, 1, 28, 28]
        h1 = self.relu(self.v1_layer(self.bn(x)))  
        h2 = self.relu(self.v1_layer2(h1))  
        
        pool = nn.AvgPool2d(kernel_size=4, stride=4, padding=2)  
        x_pool = self.bn0(pool(x))  
        h1_pool = self.bn1(pool(h1))  
        h2_pool = self.bn2(pool(h2))  
        
        x_flat = x_pool.view(x_pool.size(0), -1)  
        h1_flat = h1_pool.view(h1_pool.size(0),  -1)  
        h2_flat = h2_pool.view(h2_pool.size(0), -1) 
        
        concat = torch.cat((x_flat, h1_flat, h2_flat), 1)  
        
        beta = self.clf(concat) 
        return beta
    
class Scattering_V1_MNIST(nn.Module):
    def __init__(self, hidden_dim, size, spatial_freq, scale, bias, seed=None):
        super(Scattering_V1_MNIST, self).__init__()
        self.v1_layer = nn.Conv2d(in_channels=1, out_channels=hidden_dim, kernel_size=7, stride=1, padding=3, 
                                  bias=bias) 
        self.v1_layer2 = nn.Conv2d(in_channels=hidden_dim, out_channels=hidden_dim, kernel_size=7, stride=1, padding=3, 
                                   bias=bias)
        self.relu = nn.ReLU()
        self.bn = nn.BatchNorm2d(1)
        self.bn0 = nn.BatchNorm2d(1)
        self.bn1 = nn.BatchNorm2d(hidden_dim)
        self.bn2 = nn.BatchNorm2d(hidden_dim)
        
        scale1 = 1 / (3 * 7 * 7)
        scale2 = 1 / (hidden_dim * 7 * 7)
        center = None
        
        V1_init(self.v1_layer, size, spatial_freq, center, scale1, bias, seed)
        self.v1_layer.weight.requires_grad = False
        
        V1_init(self.v1_layer2, size, spatial_freq, center, scale2, bias, seed)
        self.v1_layer2.weight.requires_grad = False
        
        if bias==True:
            self.v1_layer.bias.requires_grad = False
            self.v1_layer2.bias.requires_grad = False
        
    def forward(self, x):  #[128, 1, 28, 28]
        h1 = self.relu(self.v1_layer(self.bn(x)))  
        h2 = self.relu(self.v1_layer2(h1))  
        
        pool = nn.AvgPool2d(kernel_size=4, stride=4, padding=2)  
        x_pool = self.bn0(pool(x))  
        h1_pool = self.bn1(pool(h1))  
        h2_pool = self.bn2(pool(h2))  
        
        x_flat = x_pool.view(x_pool.size(0), -1)  
        h1_flat = h1_pool.view(h1_pool.size(0),  -1)  
        h2_flat = h2_pool.view(h2_pool.size(0), -1) 
        
        concat = torch.cat((x_flat, h1_flat, h2_flat), 1)  
        return concat

class Scattering_V1_celeba(nn.Module):
    def __init__(self, hidden_dim, size, spatial_freq, scale, bias, seed=None):
        super().__init__()

        # fixed feature layers
        self.v1_layer = nn.Conv2d(in_channels=3, out_channels=hidden_dim,
                                  kernel_size=7, stride=1, padding=3, bias=bias) 
        self.v1_layer2 = nn.Conv2d(in_channels=hidden_dim + 3, out_channels=hidden_dim,
                                   kernel_size=7, stride=1, padding=3, bias=bias)
        self.relu = nn.ReLU()
        
        # unsupervised layers
        
        self.bn_x = nn.BatchNorm2d(3)
        self.bn_h1 = nn.BatchNorm2d(hidden_dim + 3)
        self.bn_h2 = nn.BatchNorm2d(hidden_dim * 2 + 3)

 
        # supervised layers
    
        scale1 = 1 / (3 * 7 * 7)
        scale2 = 1 / (hidden_dim * 7 * 7)
        center = (3., 3.)

        V1_init(self.v1_layer, size, spatial_freq, center, scale1, bias, seed)
        self.v1_layer.weight.requires_grad = False

        V1_init(self.v1_layer2, size, spatial_freq, center, scale2, bias, seed)
        self.v1_layer2.weight.requires_grad = False

        if bias:
            self.v1_layer.bias.requires_grad = False
            self.v1_layer2.bias.requires_grad = False

    def forward(self, x):
        # methods
        # smooth = nn.AvgPool2d(kernel_size=5, stride=1, padding=2)
        smooth = nn.AvgPool2d(kernel_size=3, stride=1, padding=1)
        pool = nn.AvgPool2d(kernel_size=4, stride=4, padding=1)
        flatten = nn.Flatten()

        x = self.bn_x(x)
        h = torch.cat((self.relu(self.v1_layer(x)), smooth(x)), 1)
        gc.collect()
        h = self.bn_h1(h)
        h = torch.cat((self.relu(self.v1_layer2(h)), smooth(h)), 1)
        h = self.bn_h2(h)
        h = flatten(pool(h))
        return h
<|MERGE_RESOLUTION|>--- conflicted
+++ resolved
@@ -164,20 +164,31 @@
         V1_init(self.v1_layer, size, spatial_freq, center, scale1, bias, seed)
         self.v1_layer.weight.requires_grad = False
         
-<<<<<<< HEAD
-        x_flat = x_pool.view(x_pool.size(0), -1)   #view
-        h1_flat = h1_pool.view(h1_pool.size(0),  -1)  #view
-        h2_flat = h2_pool.view(h2_pool.size(0), -1)  #view
-
-=======
-        V1_init(self.v1_layer2, size, spatial_freq, center, scale2, bias, seed)
-        self.v1_layer2.weight.requires_grad = False
->>>>>>> 7c264d2f
+        V1_init(self.v1_layer2, size, spatial_freq, center, scale2, bias, seed)
+        self.v1_layer2.weight.requires_grad = False
         
         if bias==True:
             self.v1_layer.bias.requires_grad = False
             self.v1_layer2.bias.requires_grad = False
         
+# <<<<<<< HEAD
+#     def forward(self, x):  
+#         h1 = self.relu(self.v1_layer(self.bn_x(x))) 
+#         h2 = self.relu(self.v1_layer2(self.bn_h1(h1)))
+        
+#         pool = nn.AvgPool2d(kernel_size=4, stride=4, padding=1)  
+#         x_pool = self.bn0(pool(x)) 
+#         h1_pool = self.bn1(pool(h1))  
+#         h2_pool = self.bn2(pool(h2))  
+        
+#         x_flat = x_pool.view(x_pool.size(0), -1)   #view
+#         h1_flat = h1_pool.view(h1_pool.size(0),  -1)  #view
+#         h2_flat = h2_pool.view(h2_pool.size(0), -1)  #view
+
+        
+#         concat = torch.cat((x_flat, h1_flat, h2_flat), 1) 
+        
+# =======
     def forward(self, x):
         # methods
         smooth = nn.AvgPool2d(kernel_size=5, stride=1, padding=2)
